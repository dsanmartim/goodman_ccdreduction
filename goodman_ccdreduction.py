# -*- coding: utf8 -*-

"""
# PyGoodman CCD Reduction - CCD reductions for Goodman spectroscopic data.

This script performs CCD reduction for long-slit spectra taken with the
Goodman High Throughput Spectrograph at SOAR Telescope. The script will
make (in order):

- BIAS subtraction
- TRIMMING including slit edges identification (it does not work for MOS spectroscopy)
- FLAT correction
- COSMIC rays rejection (optional)

Users can add a flag in order to clean up science data from cosmic rays, which
are removed by using the LACosmic code (P. G. van Dokkum, 2001, PASP, 113, 1420).

## I/O Data Structure

This script was designed to make CCD reduction for any spectrograph configuration,
but the input directory should contain only an unique spectral configuration (binning,
grating, slit, gain, rdnoise, CCD ROI, etc). The input dir should contain only the
following frames:

- BIAS frames
- FLAT frames  (Flats taken between science exposures will be trimmed and bias subtracted.)
- ARC frames   (data from focus sequence will not be reduced)
- SCIENCE and/or STANDARD frames

Please, inspect you calibration and throw it out the bad ones. The output data has the same
filename of the input data, but with a prefix "fzh". It means data has its header updated (h),
bias subtracted (z) and flat corrected (f). The prefix "c_fzh" means that cosmic ray correction
was applied.

## How to use it...

It can be be executed in terminal running:

    $ python goodman_ccdreduction.py [options] raw_path red_path

More information abotu the options and how to use it can be otained by using...

    $ python goodman_ccdreduction.py --help
or
    $ python goodman_ccdreduction.py -h

Documentation for specific functions of the code can be found directly in the corresponding
function. (To be done...)

#ToDo

- Consider internal illumination correction (in fact this will not be done)
- Disable the flat correction if there is a no grating flat
- Automatically determine the best input parameters for LACOSMIC

David Sanmartim (dsanmartim at gemini.edu)
August 2016

Thanks to Bruno Quint for all comments and helping.

"""

import os
import glob
import argparse
import numpy as np
from astropy.io import fits
from astropy import log
from astropy import units as u
from scipy.interpolate import interp1d

from astropy.coordinates import EarthLocation
from astropy.time import Time, TimeDelta
from astroplan import Observer
from astroplan import get_IERS_A_or_workaround, download_IERS_A

import ccdproc
from ccdproc import ImageFileCollection
from ccdproc import CCDData
import warnings

__author__ = 'David Sanmartim'
__date__ = '2016-07-15'
__version__ = "0.1"
__email__ = "dsanmartim@ctio.noao.edu"
__maintainer__ = "Simon Torres"


class Main:
    def __init__(self):

        # Soar Geodetic Location and other definitions
        self.observatory = 'SOAR Telescope'
        self.Geodetic_Location = ['-70d44m01.11s', '-30d14m16.41s', 2748]
        self.longitude = self.Geodetic_Location[0]
        self.latitude = self.Geodetic_Location[1]
        self.elevation = self.Geodetic_Location[2]
        self.timezone = 'UTC'
        self.description = 'Soar Telescope on Cerro Pachon, Chile'

        # Set variables used globally
        self.master_bias = None
        self.slit1 = None
        self.slit2 = None
        self.master_flat = None
        self.master_flat_nogrt = None
        self.master_flat_name = None
        self.master_flat_nogrt_name = None

        # ToDo Check if the file already exist before download it
        # if get_IERS_A_or_workaround() is None:
        #    download_IERS_A(show_progress=True)

        # Memory Limit to be used
<<<<<<< HEAD
        self.memlim = 5E6
=======
        # self.memlim = 16E9
        # self.memlim = 1E7
        self.memlim = 6E6
>>>>>>> f3600b12

        # Taking some args from argparse method
        self.raw_path = str(os.path.join(args.raw_path[0], ''))
        self.red_path = str(os.path.join(args.red_path[0], ''))

        if self.raw_path == self.red_path:
            raise ValueError('raw_path may not be equal to red_path')
        else:
            pass

        # More args from argparse
        self.clean = args.clean
        self.slit = args.slit

        # checking the reduction directory
        if not os.path.isdir(self.red_path):
            os.mkdir(self.red_path)
        os.chdir(self.red_path)

        # About warnings
        warnings.filterwarnings('ignore')
        log.propagate = False

    def __call__(self, *args, **kwargs):

        # cleaning up the reduction dir
        self.clean_path(self.red_path)

        # Fixing header and shape of raw data
        self.fix_header_and_shape(self.raw_path, self.red_path, prefix='h_', overwrite=True)

        # Create image file collection for raw data
        ic = ImageFileCollection(self.red_path)

        # Getting twilight time
        twi_eve, twi_mor = self.get_twilight_time(ic, self.observatory, self.longitude, self.latitude,
                                                  self.elevation, self.timezone, self.description)
        # Create master_flats
        self.create_daymaster_flat(ic, twi_eve, twi_mor, self.slit, self.memlim)

        # Create master bias
        if len(ic.files_filtered(obstype='BIAS')) > 0:
            self.create_master_bias(ic, self.slit, self.memlim)
        else:
            log.info('No BIAS image detected')
            log.warning('The images will be processed but the results will not be optimal')

        # Reduce Night Flat frames (if they exist)
        self.reduce_nightflats(ic, twi_eve, twi_mor, self.slit, prefix='z')

        # Reduce Arc frames
        self.reduce_arc(ic, self.slit, prefix='fz')

        # Reduce Sci frames
        self.reduce_sci(ic, self.slit, self.clean, prefix='fz')

        return

    @staticmethod
    def fit_spline3(y, order=3, nsum=5):
        """Fit a cubib spline to an 1D-array of N pixels.

        Args:
            y (1D array like): A 1-D array of monotonically increasing real values
            order (int) : order of t
            nsum (ins)  : number of array elements to be avareged

        Returns: It returns a function

        Examples:

        f = fit_spline3(y, order=5, nsum=2)
        x = np.arange(0,1500,1)
        ysmooth = f(x)

        """
        y_resampled = [np.median(y[i:i + nsum]) for i in range(0, len(y) - len(y) % nsum, nsum)]
        x_resampled = np.linspace(0, len(y), len(y_resampled))

        # Fitting
        f = interp1d(x_resampled, y_resampled, kind=order, bounds_error=True)

        # Return function to be constructed with any other x array
        return f

    # Local Minima and Maxima
    @staticmethod
    def local_minmax(data, nmin=1, nmax=1):
        """Find local minima-maxima points for a set of non-noisy data

        Args:
            data (1D array like): 1D array of non-noisy data
            nmin (int): number of local minina to be find
            nmax (int): number of local maxima to be find

        Returns: It returns a function

        """

        # Identifying indices of local minima-maxima points
        id_min = (np.gradient(np.sign(np.gradient(data))) > 0).nonzero()[0]  # index of local min
        id_max = (np.gradient(np.sign(np.gradient(data))) < 0).nonzero()[0]  # index of local max

        # Taking values at min/max points
        list_min, list_max = data[id_min], data[id_max]

        # Sorting minima-maxima values (bigger --> lower)
        list_min, id_min = (list(p) for p in zip(*sorted(zip(list_min, id_min), reverse=False)))
        list_max, id_max = (list(p) for p in zip(*sorted(zip(list_max, id_max), reverse=True)))

        # Taking the desired number of local minima-maxima points
        list_min, list_max, id_min, id_max = list_min[0:nmin], list_max[0:nmax], id_min[0:nmin], id_max[0:nmax]

        return list_min, list_max, id_min, id_max

    @staticmethod
    def clean_path(path):
        """
        Clean up FIST file in a directoy. It's not recursive
        """
        if os.path.exists(path):
            for _file in glob.glob(os.path.join(path, '*.fits')):
                os.remove(_file)

    @staticmethod
    def fix_header_and_shape(input_path, output_path, prefix, overwrite=False):

        """Remove/Update some  inconvenient parameters in the header of the Goodman FITS
        files. Some of these parameters contain non-printable ASCII characters. The ouptut
        files are created in the output_path. Also convert fits from 3D [1,X,Y] to 2D [X,Y].

        Args:
            input_path (str): Location of input data.
            output_path (str): Location of output data.
            prefix (str): Prefix to be added in the filename of output data
            overwrite (bool, optional): If true it it overwrite existing data

        Returns:
            Fits file with header and shape fixed.
        """

        for _file in sorted(glob.glob(os.path.join(input_path, '*.fits'))):

            ccddata, hdr = fits.getdata(_file, header=True, ignore_missing_end=True)

            # if not args.red_camera:

            # 3D to 2D
            if ccddata.ndim is 3:
                ccddata = ccddata[0]
                hdr['NAXIS'] = 2

            # keywords to remove
            key_list_to_remove = ['PARAM0', 'PARAM61', 'PARAM62', 'PARAM63', 'NAXIS3', 'INSTRUME']

            # Keyword to be changed (3 --> 2)
            try:
                hdr['N_PARAM'] -= len(key_list_to_remove)
                # Specific keywords to be removed
                for key in key_list_to_remove:
                    if (key in hdr) is True:
                        hdr.remove(keyword=key)
            except KeyError as key_error:
                log.debug(key_error)

            # Removing duplicated keywords
            key_list = []
            for key in hdr.iterkeys():
                if key in key_list:
                    hdr.remove(keyword=key)
                key_list.append(key)

            hdr.add_history('Header and Shape fixed.')
            fits.writeto(os.path.join(output_path, '') + prefix + os.path.basename(_file), ccddata, hdr,
                         clobber=overwrite)
            log.info('Header of ' + os.path.basename(_file) + ' has been updated --> ' + prefix
                     + os.path.basename(_file))
        log.info('Done: All headers have been updated.')
        print('\n')
        return

    def find_slitedge(self, ccddata):
        """Find slit edge by inspecting signal variation in the spatial direction
        of flat frames. The spatial direction is assumed to be axis=0 (or y axis
        in IRAF convention) and data are divided in two regions in which we are
        looking for slit edges.

        Args:
            ccddata (ccdproc.CCDData): The actual data contained in this ccdproc.CCDData object

        Returns (int):
            Pixel of slit edge 1 and slit edge 2 (bottom to top of the flat image).
        """
        # Reading and Collapsing flat in the dispersion direction
        flat_collapsed = np.sum(ccddata, axis=1) / ccddata.shape[1]

        # Excluding 3 first pixels in the spatial direction
        cut = 3
        c_flat = flat_collapsed[cut:-cut]
        c_lines = np.arange(0, c_flat.size, 1)

        # Fitting cubic spline. It's working very well with order=5, nsum=2
        func_splin3 = self.fit_spline3(c_flat, order=5, nsum=2)
        smooth_flat = func_splin3(c_lines)

        # Compute 1st and flat smoothed
        dy2 = np.gradient(np.gradient(smooth_flat))

        # Region one: it represent first 40 percent of all data. Region two: ... last 40%
        pixa, pixb = int(len(c_flat) * 0.4), int(len(c_flat) * 0.6)
        dy2_one, dy2_two = dy2[0:pixa], dy2[pixb:]

        # Reg. 1: Compute local min/max of the 2nd derivative
        list_min_1, _, id_min_1, _ = self.local_minmax(dy2_one, nmin=1, nmax=1)
        list_min_2, _, id_min_2, _ = self.local_minmax(dy2_two, nmin=1, nmax=1)

        # Slit edges are the local maxima/minima 1/2 [accounting the cutted pixels]
        slit_1, slit_2 = int(np.array(id_min_1) + cut), int(np.array(np.array(id_min_2) + pixb) + cut)

        return slit_1, slit_2

    @staticmethod
    def get_twilight_time(image_collection, observatory, longitude, latitude, elevation, timezone, description):
        """

        Args:
            image_collection:
            observatory:
            longitude:
            latitude:
            elevation:
            timezone:
            description:

        Returns:

        Old...

        image_collection: ccdproc object
        observatory: str, observatory name (e.g. 'Soar Telescope',
        long: str, dms or deg
        lat: str, dms or deg
        elevation: int, meters (define through ellipsoid WGS84)
        timezone: str, eg. 'UTC'
        description: str, short description of the observatory

        return: str, twilight evening and twilinght morning (format 'YYYY-MM-DDT00:00:00.00')
        """
        soar_loc = EarthLocation.from_geodetic(longitude, latitude, elevation * u.m, ellipsoid='WGS84')

        soar = Observer(name=observatory, location=soar_loc, timezone=timezone, description=description)

        dateobs_list = image_collection.values('date-obs')
        time_first_frame, time_last_frame = Time(min(dateobs_list)), Time(max(dateobs_list))

        twilight_evening = soar.twilight_evening_astronomical(Time(time_first_frame), which='nearest').isot
        twilight_morning = soar.twilight_morning_astronomical(Time(time_last_frame), which='nearest').isot

        return twilight_evening, twilight_morning

    @staticmethod
    def get_night_flats(image_collection, twilight_evening, twilight_morning):

        """

        Args:
            image_collection:
            twilight_evening:
            twilight_morning:

        Returns:

        """

        df = image_collection.summary.to_pandas()

        start_night = (Time(twilight_evening) - TimeDelta(1800.0, format='sec')).isot
        end_night = (Time(twilight_morning) + TimeDelta(1800.0, format='sec')).isot

        night_condition = ((Time(df['date-obs'].tolist()).jd < Time(start_night).jd) &
                           (Time(df['date-obs'].tolist()).jd > Time(end_night).jd))

        dfobj = df['file'][(df['obstype'] == 'FLAT') & night_condition]
        night_flat_list = dfobj.values.tolist()

        return night_flat_list

    @staticmethod
    def get_day_flats(image_collection, twilight_evening, twilight_morning):
        """
        image_collection: ccdproc object
        return: list of flats
        """
        df = image_collection.summary.to_pandas()

        start_night = (Time(twilight_evening) - TimeDelta(1800.0, format='sec')).isot
        end_night = (Time(twilight_morning) + TimeDelta(1800.0, format='sec')).isot

        day_condition = ((Time(df['date-obs'].tolist()).jd < Time(start_night).jd) |
                         (Time(df['date-obs'].tolist()).jd > Time(end_night).jd))

        dfobj = df['file'][(df['obstype'] == 'FLAT') & day_condition]
        dayflat_list = dfobj.values.tolist()

        return dayflat_list

    def create_daymaster_flat(self, image_collection, twilight_evening, twilight_morning, slit, memory_limit):
        """

        Args:
            image_collection:
            twilight_evening:
            twilight_morning:
            slit:
            memory_limit:

        Returns:

        """

        self.master_flat = []
        self.master_flat_nogrt = []

        # Creating dict. of flats. The key values are expected to be: GRATIN_ID and '<NO GRATING>'
        # if there is flat taken w/o grating
        df = image_collection.summary.to_pandas()
        grtobj = df['grating'][(df['obstype'] != 'BIAS')]
        grtobj = grtobj.unique()
        grt_list = grtobj.tolist()

        dic_all_flats = {}
        for grt in sorted(grt_list):
            start_night = (Time(twilight_evening) - TimeDelta(1800.0, format='sec')).isot
            end_night = (Time(twilight_morning) + TimeDelta(1800.0, format='sec')).isot

            day_condition = ((Time(df['date-obs'].tolist()).jd < Time(start_night).jd) |
                             (Time(df['date-obs'].tolist()).jd > Time(end_night).jd))

            dfobj = df['file'][(df['obstype'] == 'FLAT') & (df['grating'] == grt) & day_condition]
            dic_all_flats[str(grt)] = dfobj.tolist()

        # Dict. for flats with grating and without grating
        dic_flat = {grt: dic_all_flats[grt] for grt in dic_all_flats if grt != "<NO GRATING>"}
        dic_flatnogrt = {grt: dic_all_flats[grt] for grt in dic_all_flats if grt == "<NO GRATING>"}

        if np.size(dic_flat.values()) > 0:

            for grt in dic_flat.keys():

                flat_list = []
                log.info('Combining and trimming flat frames:')
                for filename in dic_flat[grt]:
                    log.info(filename)
                    ccd = CCDData.read(os.path.join(image_collection.location, '') + filename, unit=u.adu)
                    ccd = ccdproc.trim_image(ccd, fits_section=ccd.header['TRIMSEC'])
                    flat_list.append(ccd)

                # combinning and trimming slit edges
                print('Flat list length: %s' % len(flat_list))
                if len(flat_list) >= 1:
                    self.master_flat = ccdproc.combine(flat_list, method='median', mem_limit=memory_limit,
                                                       sigma_clip=True,
                                                       sigma_clip_low_thresh=1.0, sigma_clip_high_thresh=1.0)
                else:
                    log.info('Flat list empty')
                    return
                if slit is True:
                    print('\n Finding slit edges... \n')
                    self.slit1, self.slit2 = self.find_slitedge(self.master_flat)
                    self.master_flat = ccdproc.trim_image(self.master_flat[self.slit1:self.slit2, :])

                self.master_flat_name = 'master_flat_' + grt[5:] + '.fits'
                self.master_flat.write(self.master_flat_name, clobber=True)

                log.info('Done: master flat has been created --> ' + 'master_flat_' + grt[5:] + '.fits')
                print('\n')

        else:
            log.info('Flat files have not been found.')
            print('\n')

        if np.size(dic_flatnogrt.values()) > 0:

            for grt in dic_flatnogrt.keys():
                flatnogrt_list = []
                log.info('Combining and trimming flat frame taken without grating:')
                for filename in dic_flatnogrt[grt]:
                    log.info(filename)
                    ccd = CCDData.read(os.path.join(image_collection.location, '') + filename, unit=u.adu)
                    ccd = ccdproc.trim_image(ccd, fits_section=ccd.header['TRIMSEC'])

                    flatnogrt_list.append(ccd)

                # combining and trimming slit edges
                self.master_flat_nogrt = ccdproc.combine(flatnogrt_list, method='median', mem_limit=memory_limit,
                                                         sigma_clip=True,
                                                         sigma_clip_low_thresh=3.0, sigma_clip_high_thresh=3.0)
                if slit is True:
                    self.master_flat_nogrt = ccdproc.trim_image(self.master_flat_nogrt[self.slit1:self.slit2, :])

                self.master_flat_nogrt_name = 'master_flat_nogrt.fits'
                self.master_flat_nogrt.write(self.master_flat_nogrt_name, clobber=True)

                log.info('Done: master flat (taken without grating) have been created --> master_flat_nogrt.fits')
                print('\n')
        else:
            log.info('Flat files taken without grating not found or not necessary')
            print('\n')

        return

    def create_master_bias(self, image_collection, slit, memory_limit):

        bias_list = []
        log.info('Combining and trimming bias frames:')
        for filename in image_collection.files_filtered(obstype='BIAS'):
            log.info(filename)
            ccd = CCDData.read(os.path.join(image_collection.location, '') + filename, unit=u.adu)
            # Finding overscan regions... getting from header and assuming it is at the right edge...
            # over_start = int((ccd.header['TRIMSEC'].split(':'))[1].split(',')[0]) - 1
            # over_start += 10 / int(ccd.header['CCDSUM'][0])
            # ccd = ccdproc.subtract_overscan(ccd, median=True, overscan_axis=1, overscan=ccd[:, over_start:])
            ccd = ccdproc.trim_image(ccd, fits_section=ccd.header['TRIMSEC'])

            bias_list.append(ccd)

        self.master_bias = ccdproc.combine(bias_list, method='median', mem_limit=memory_limit, sigma_clip=True,
                                           sigma_clip_low_thresh=3.0, sigma_clip_high_thresh=3.0)
        if slit is True:
            self.master_bias = ccdproc.trim_image(self.master_bias[self.slit1:self.slit2, :])
            # else:
            # self.master_bias = self.master_bias
        self.master_bias.header['HISTORY'] = "Trimmed."
        self.master_bias.write('master_bias.fits', clobber=True)

        # Now I obtained bias... subtracting bias from master flat
        # Testing if master_flats are not empty arrays
        if (not self.master_flat) is False:
            fccd = ccdproc.subtract_bias(self.master_flat, self.master_bias)
            fccd.header['HISTORY'] = "Trimmed. Bias subtracted. Flat corrected."
            fccd.write(self.master_flat_name, clobber=True)

        if (not self.master_flat_nogrt) is False:
            ngccd = ccdproc.subtract_bias(self.master_flat_nogrt, self.master_bias)
            ngccd.header['HISTORY'] = "Trimmed. Bias subtracted. Flat corrected."
            ngccd.write(self.master_flat_nogrt_name, clobber=True)

        log.info('Done: a master bias have been created --> master_bias.fits')
        print('\n')
        return

    def reduce_nightflats(self, image_collection, twilight_evening, twilight_morning, slit, prefix):

        log.info('Reducing flat frames taken during the night...')

        df = image_collection.summary.to_pandas()

        # Night starts/ends 30min beforre/after twilight evening/morning
        start_night = (Time(twilight_evening) - TimeDelta(1800.0, format='sec')).isot
        end_night = (Time(twilight_morning) + TimeDelta(1800.0, format='sec')).isot

        night_condition = ((Time(df['date-obs'].tolist()).jd > Time(start_night).jd) &
                           (Time(df['date-obs'].tolist()).jd < Time(end_night).jd))

        dfobj = df['file'][(df['obstype'] == 'FLAT') & (df['grating'] != '<NO GRATING>') & night_condition]
        nightflat_list = dfobj.tolist()

        if len(nightflat_list) > 0:
            for filename in sorted(nightflat_list):
                log.info('Trimming and bias subtracting frame ' + filename + ' --> ' + prefix + filename)
                ccd = CCDData.read(os.path.join(image_collection.location, '') + filename, unit=u.adu)
                ccd = ccdproc.trim_image(ccd, fits_section=ccd.header['TRIMSEC'])
                ccd.header['HISTORY'] = "Trimmed"
                if slit is True:
                    ccd = ccdproc.trim_image(ccd[self.slit1:self.slit2, :])
                if self.master_bias is not None:
                    ccd = ccdproc.subtract_bias(ccd, self.master_bias)
                    ccd.header['HISTORY'] = "Bias subtracted."
                else:
                    ccd.header['HISTORY'] = "Bias NOT subtracted."
                    log.warning('No bias subtraction!')
                ccd.write(prefix + filename, clobber=True)
            log.info('Done --> Night flat frames have been reduced.')
            print('\n')
        return

    def reduce_arc(self, image_collection, slit, prefix):

        log.info('Reducing Arc frames...')

        arc_list = image_collection.files_filtered(obstype='COMP')

        if len(arc_list) > 0:
            for filename in sorted(arc_list):
                log.info('Reducing Arc frame ' + filename + ' --> ' + prefix + filename)
                ccd = CCDData.read(os.path.join(image_collection.location, '') + filename, unit=u.adu)
                ccd = ccdproc.trim_image(ccd, fits_section=ccd.header['TRIMSEC'])
                if slit is True:
                    ccd = ccdproc.trim_image(ccd[self.slit1:self.slit2, :])
                if self.master_bias is not None:
                    ccd = ccdproc.subtract_bias(ccd, self.master_bias)
                    ccd.header['HISTORY'] = "Bias subtracted."
                else:
                    ccd.header['HISTORY'] = "Bias NOT subtracted."
                    log.warning('No bias subtraction!')
                ccd = ccdproc.flat_correct(ccd, self.master_flat)
                ccd.header['HISTORY'] = "Trimmed. Flat corrected."
                ccd.write(prefix + filename, clobber=True)
            log.info('Done --> Arc frames have been reduced.')
            print('\n')
        return

    def reduce_sci(self, image_collection, slit, clean, prefix):

        log.info('Reducing Sci/Std frames...')
        for filename in image_collection.files_filtered(obstype='OBJECT'):
            log.info('Reducing Sci/Std frame ' + filename + ' --> ' + prefix + filename)
            ccd = CCDData.read(os.path.join(image_collection.location, '') + filename, unit=u.adu)
            ccd = ccdproc.trim_image(ccd, fits_section=ccd.header['TRIMSEC'])
            if slit is True:
                ccd = ccdproc.trim_image(ccd[self.slit1:self.slit2, :])
            if self.master_bias is not None:
                ccd = ccdproc.subtract_bias(ccd, self.master_bias)
                ccd.header['HISTORY'] = "Bias subtracted."
            else:
                ccd.header['HISTORY'] = "Bias NOT subtracted."
                log.warning('No bias subtraction!')
            ccd = ccdproc.flat_correct(ccd, self.master_flat)
            # OBS: cosmic ray rejection is working pretty well by defining gain = 1. It's not working
            # when we use the real gain of the image. In this case the sky level changes by a factor
            # equal the gain.
            # Function to determine the sigfrac and objlim: y = 0.16 * exptime + 1.2
            value = 0.16 * float(ccd.header['EXPTIME']) + 1.2
            if clean is True:
                log.info('Cleaning cosmic rays... ')
                nccd, _ = ccdproc.cosmicray_lacosmic(ccd.data, sigclip=2.5, sigfrac=value, objlim=value,
                                                     gain=float(ccd.header['GAIN']),
                                                     readnoise=float(ccd.header['RDNOISE']),
                                                     satlevel=np.inf, sepmed=True, fsmode='median',
                                                     psfmodel='gaussy', verbose=True)
                log.info('Cosmic rays have been cleaned ' + prefix + filename + ' --> ' + 'c' + prefix + filename)
                print('\n')
                nccd = np.array(nccd, dtype=np.double) / float(ccd.header['GAIN'])
                ccd.header['HISTORY'] = "Trimmed. Flat corrected."
                ccd.header['HISTORY'] = "Cosmic rays rejected."
                fits.writeto('c' + prefix + filename, nccd, ccd.header, clobber=True)
            elif clean is False:
                ccd.header['HISTORY'] = "Trimmed, Flat corrected."
            ccd.write(prefix + filename, clobber=True)
        log.info('Done: Sci/Std frames have been reduced.')
        print('\n')
        return

        # def run(self):

        # cleaning up the reduction dir
        # self.clean_path(self.red_path)

        # Fixing header and shape of raw data
        # self.fix_header_and_shape(self.raw_path, self.red_path, prefix='h.', overwrite=True)

        # Create image file collection for raw data
        # ic = ImageFileCollection(self.red_path)

        # Getting twilight time
        # twi_eve, twi_mor = self.get_twilight_time(ic, self.observatory, self.longitude, self.latitude,
        #                                           self.elevation, self.timezone, self.description)
        # Create master_flats
        # self.create_daymaster_flat(ic, twi_eve, twi_mor, self.slit, self.memlim)

        # Create master bias
        # if len(ic.files_filtered(obstype='BIAS')) > 0:
        # self.create_master_bias(ic, self.slit, self.memlim)
        # else:
        # log.info('No bias detected')

        # Reduce Night Flat frames (if they exist)
        # self.reduce_nightflats(ic, twi_eve, twi_mor, self.slit, prefix='z')

        # Reduce Arc frames
        # self.reduce_arc(ic, self.slit, prefix='fz')

        # Reduce Sci frames
        # self.reduce_sci(ic, self.slit, self.clean, prefix='fz')

        # return


if __name__ == '__main__':

    # Parsing Arguments ---
    parser = argparse.ArgumentParser(description="PyGoodman CCD Reduction - CCD reductions for "
                                                 "Goodman spectroscopic data")

    parser.add_argument('-c', '--clean', action='store_true',
                        help="Clean cosmic rays from science data.")

    parser.add_argument('-s', '--slit', action='store_true',
                        help="Find slit edge to make an additional trimming (recommended).")

    parser.add_argument('raw_path', metavar='raw_path', type=str, nargs=1,
                        help="Full path to raw data (e.g. /home/jamesbond/soardata/).")

    parser.add_argument('red_path', metavar='red_path', type=str, nargs=1,
                        help="Full path to reduced data (e.g /home/jamesbond/soardata/RED/).")

    # parser.add_argument('--red-camera', action='store_true', default=False, dest='red_camera',
    #                    help='Enables Goodman Red Camera')

    args = parser.parse_args()

    main = Main()
    main()

else:
    print('goodman_ccdreduction.py is not being executed as main.')<|MERGE_RESOLUTION|>--- conflicted
+++ resolved
@@ -112,13 +112,10 @@
         #    download_IERS_A(show_progress=True)
 
         # Memory Limit to be used
-<<<<<<< HEAD
-        self.memlim = 5E6
-=======
+        self.memlim = 6E6
+
         # self.memlim = 16E9
         # self.memlim = 1E7
-        self.memlim = 6E6
->>>>>>> f3600b12
 
         # Taking some args from argparse method
         self.raw_path = str(os.path.join(args.raw_path[0], ''))
